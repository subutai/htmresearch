#!/usr/bin/env python
# ----------------------------------------------------------------------
# Numenta Platform for Intelligent Computing (NuPIC)
# Copyright (C) 2016, Numenta, Inc.  Unless you have an agreement
# with Numenta, Inc., for a separate license for this software code, the
# following terms and conditions apply:
#
# This program is free software: you can redistribute it and/or modify
# it under the terms of the GNU Affero Public License version 3 as
# published by the Free Software Foundation.
#
# This program is distributed in the hope that it will be useful,
# but WITHOUT ANY WARRANTY; without even the implied warranty of
# MERCHANTABILITY or FITNESS FOR A PARTICULAR PURPOSE.
# See the GNU Affero Public License for more details.
#
# You should have received a copy of the GNU Affero Public License
# along with this program.  If not, see http://www.gnu.org/licenses.
#
# http://numenta.org/licenses/
# ----------------------------------------------------------------------
import numpy as np
import matplotlib.pyplot as plt
from sklearn import manifold
from optparse import OptionParser
from itertools import permutations

from htmresearch.frameworks.classification.utils.traces import loadTraces
from htmresearch.frameworks.clustering.dim_reduction import (project2D,
                                                             projectClusters2D,
                                                             viz2DProjection,
                                                             plotDistanceMat)
from htmresearch.frameworks.clustering.distances import (percentOverlap,
                                                         clusterDist)



def _getArgs():
  parser = OptionParser(usage="Analyze SDR clusters")

  parser.add_option("-f",
                    "--fileName",
                    type=str,
                    default='results/traces_binary_sp-True_tm-True_'
                            'tp-False_KNNClassifier.csv',
                    dest="fileName",
                    help="fileName of the csv trace file")

  parser.add_option("--includeNoiseCategory",
                    type=str,
                    default=0,
                    dest="includeNoiseCategory",
                    help="whether to include noise category for viz")


  (options, remainder) = parser.parse_args()
  return options, remainder



def convertNonZeroToSDR(patternNZs):
  sdrs = []
  for patternNZ in patternNZs:
    sdr = np.zeros(numCells)
    sdr[patternNZ] = 1
    sdrs.append(sdr)

  return sdrs



def vizCellStates(traces, cellsType, numCells, startFrom=0):
  sdrs = convertNonZeroToSDR(traces['tmActiveCells'][startFrom:])

  clusterAssignments = traces['actualCategory'][startFrom:]
  numClasses = len(set(clusterAssignments))

  npos, distanceMat = project2D(sdrs)

  vizTitle = 'TM active cells projections'
  viz2DProjection(vizTitle, numClasses, clusterAssignments, npos)

  plotDistanceMat(distanceMat)



def assignClusters(traces):
  tmActiveCellsClusters = {}
  tmPredictedActiveCellsClusters = {}
  tpActiveCellsClusters = {}
  numCategories = len(np.unique(traces['actualCategory']))
  repetitionCounter = np.zeros((numCategories,))
  lastCategory = None
  repetition = []
  for i in range(len(traces['actualCategory'])):
    category = int(traces['actualCategory'][i])
    tmPredictedActiveCells = traces['tmPredictedActiveCells'][i]
    tmActiveCells = traces['tmActiveCells'][i]
    tpActiveCells = traces['tpActiveCells'][i]

    if category != lastCategory:
      repetitionCounter[category] += 1
    lastCategory = category
    repetition.append(repetitionCounter[category] - 1)
    if category not in tmActiveCellsClusters:
      tmActiveCellsClusters[category] = [tmActiveCells]
    else:
      tmActiveCellsClusters[category].append(tmActiveCells)

    if category not in tmPredictedActiveCellsClusters:
      tmPredictedActiveCellsClusters[category] = [tmPredictedActiveCells]
    else:
      tmPredictedActiveCellsClusters[category].append(tmPredictedActiveCells)

    if category not in tpActiveCellsClusters:
      tpActiveCellsClusters[category] = [tpActiveCells]
    else:
      tpActiveCellsClusters[category].append(tpActiveCells)

  assert len(traces['actualCategory']) == sum([len(tpActiveCellsClusters[i])
                                               for i in [0, 1, 2]])

  return {
    'tmActiveCells': tmActiveCellsClusters,
    'tmPredictedActiveCells': tmPredictedActiveCellsClusters,
    'tpActiveCells': tpActiveCellsClusters,
    'repetition': repetition,
  }



def meanInClusterDistances(cluster):
  overlaps = []
  perms = list(permutations(cluster, 2))
  for (sdr1, sdr2) in perms:
    overlap = percentOverlap(sdr1, sdr2)
    overlaps.append(overlap)
  return sum(overlaps) / len(overlaps)
  

if __name__ == "__main__":
  (_options, _args) = _getArgs()
  fileName = _options.fileName
  includeNoiseCategory = _options.includeNoiseCategory

  traces = loadTraces(fileName)
  cellsType = 'tmActiveCells'
  numCells = 1024 * 4
  numSteps = len(traces['step'])
  startFrom = int(numSteps * 0.6)

  # no clustering with individual cell states, remove?
  # vizCellStates(traces, cellsType, numCells, startFrom=100)

  clusters = assignClusters(traces)


  # compare c1 - c2 distance over time
  numRptsPerCategory = {}
  categories = np.unique(traces['actualCategory'])
  repetition = np.array(clusters['repetition'])
  for category in categories:
    numRptsPerCategory[category] = np.max(
      repetition[np.array(traces['actualCategory']) == category])

  SDRclusters = []
  clusterAssignments = []
  numRptsMin = np.min(numRptsPerCategory.values()).astype('int32')
  for rpt in range(numRptsMin+1):
    idx0 = np.logical_and(np.array(traces['actualCategory']) == 0,
                          repetition == rpt)
    idx1 = np.logical_and(np.array(traces['actualCategory']) == 1,
                          repetition == rpt)
    idx2 = np.logical_and(np.array(traces['actualCategory']) == 2,
                          repetition == rpt)

<<<<<<< HEAD
    c0slice = [traces['tmPredictedActiveCells'][i] for i in range(len(idx0)) if 
               idx0[i]]
=======
    c0slice = [traces['tmPredictedActiveCells'][i] for i in range(len(idx0)) if idx0[i]]
>>>>>>> f1c5d209
    c1slice = [traces['tmPredictedActiveCells'][i] for i in range(len(idx1)) if idx1[i]]
    c2slice = [traces['tmPredictedActiveCells'][i] for i in range(len(idx2)) if idx2[i]]

    if includeNoiseCategory:
      SDRclusters.append(c0slice)
      clusterAssignments.append(0)
    SDRclusters.append(c1slice)
    clusterAssignments.append(1)
    SDRclusters.append(c2slice)
    clusterAssignments.append(2)

    d01 = clusterDist(convertNonZeroToSDR(c0slice),
                      convertNonZeroToSDR(c1slice))
    d02 = clusterDist(convertNonZeroToSDR(c0slice),
                      convertNonZeroToSDR(c2slice))
    d12 = clusterDist(convertNonZeroToSDR(c1slice),
                      convertNonZeroToSDR(c2slice))

    print " Presentation # {} : ".format(rpt)
    print '=> d(c1, c2): %s' % d12

  print " visualizing clusters with MDS "
  npos, distanceMat = projectClusters2D(SDRclusters)
  plt.figure()
  plt.imshow(distanceMat, interpolation="nearest")
  plt.colorbar()
  plt.xlabel('sequence #')
  plt.ylabel('sequence #')
  plt.savefig('results/cluster_distance_matrix_example.pdf')

  viz2DProjection('sequenceCluster', 3, clusterAssignments, npos)
<|MERGE_RESOLUTION|>--- conflicted
+++ resolved
@@ -174,12 +174,7 @@
     idx2 = np.logical_and(np.array(traces['actualCategory']) == 2,
                           repetition == rpt)
 
-<<<<<<< HEAD
-    c0slice = [traces['tmPredictedActiveCells'][i] for i in range(len(idx0)) if 
-               idx0[i]]
-=======
     c0slice = [traces['tmPredictedActiveCells'][i] for i in range(len(idx0)) if idx0[i]]
->>>>>>> f1c5d209
     c1slice = [traces['tmPredictedActiveCells'][i] for i in range(len(idx1)) if idx1[i]]
     c2slice = [traces['tmPredictedActiveCells'][i] for i in range(len(idx2)) if idx2[i]]
 
