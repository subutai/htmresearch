/* -----------------------------------------------------------------------------
* Copyright © 2015, Numenta, Inc. Unless you have purchased from
* Numenta, Inc. a separate commercial license for this software code, the
* following terms and conditions apply:
*
* This program is free software: you can redistribute it and/or modify it
 * under the terms of the GNU Affero Public License version 3 as published by
* the Free Software Foundation.
*
* This program is distributed in the hope that it will be useful, but WITHOUT
* ANY WARRANTY; without even the implied warranty of MERCHANTABILITY or
 * FITNESS FOR A PARTICULAR PURPOSE. See the GNU Affero Public License for
* more details.
*
 * You should have received a copy of the GNU Affero Public License along with
* this program. If not, see http://www.gnu.org/licenses.
*
* http://numenta.org/licenses/
* -------------------------------------------------------------------------- */

import React from 'react';
import ReactDOM from 'react-dom';
import Material from 'material-ui';
import connectToStores from 'fluxible-addons-react/connectToStores';

import DatasetStore from '../stores/dataset';
import SearchQueryAction from '../actions/search-query';
import DialogOpenAction from '../actions/dialog-open';
import ServerStatusStore from '../stores/server-status';
import SearchStore from '../stores/search';
import MODELS from '../constants/models';

const {
  Styles, Paper, DropDownMenu, MenuItem, RefreshIndicator,
  Table, TableHeader, TableRow, TableHeaderColumn, TableBody, TableRowColumn
} = Material;

const {
  Spacing, Colors
} = Styles;

/**
 * Display Search Results on a Material UI Table
 */
@connectToStores([SearchStore, ServerStatusStore, DatasetStore], (context, props) => ({ // eslint-disable-line
  ready: context.getStore(ServerStatusStore).isReady(),
  dataset: context.getStore(DatasetStore).getCurrent(),
  query: context.getStore(SearchStore).getQuery()
}))
export default class SearchResultsComponent extends React.Component {

  static contextTypes = {
    getStore: React.PropTypes.func,
    executeAction: React.PropTypes.func
  };

  static propTypes = {
    model: React.PropTypes.string.isRequired
  };

  constructor(props, context) {
    super(props);
    let model = props.model;
    let results = context.getStore(SearchStore).getResults(model);
    let error = context.getStore(SearchStore).getError(model);
    let status = context.getStore(SearchStore).getStatus(model);
    this.state = {model, results, error, status};
  }

  _getStyles() {
    return {
      header: {
        score: {
          width: '50px'
        }
      },
      column: {
        summary: {
          cursor: 'pointer',
          overflow: 'auto',
          whiteSpace: 'normal'
        },
        score: {
<<<<<<< HEAD
          cursor: 'pointer',
          textAlign: 'right',
          verticalAlign: 'top',
          width: '120px'
=======
          width: '120px',
          textAlign: 'right',
          verticalAlign: 'top'
>>>>>>> f25417a5
        }
      },
      content: {
        paddingLeft: `${Spacing.desktopGutterMini}px`,
        maxWidth: '1200px',
        margin: '1 auto'
      },
      modelsMenu: {
        border: '1px solid lightgray',
        borderRadius: '5px',
        backgroundColor: Colors.grey50
      },
      modelsMenuUnderline: {
        display: 'none'
      },
      modelDescription: {
        fontSize: 'smaller',
        whiteSpace: 'normal',
        fontStyle: 'italic',
        position: 'relative',
        color: Colors.black,
        left: '1rem'
      },
      modelItem: {
        lineHeight: '1rem',
        paddingBottom: '1rem',
        width: '40rem'
      },
      table: {
        height: '500px'
      },
      refresh: {
        margin: 5,
        display: 'inline-block',
        position: 'relative',
        verticalAlign: 'bottom'
      },
      error: {
        color: Colors.red500
      }
    };
  }

  _modelChanged(event, index, value) {
    let model = value;
    this.setState({model});
    this._search(this.props.query, this.props.dataset, model);
  }

  /**
   * Handle click on search results MaterialUI Table cell. Trigger a material-ui
   *  Modal Dialog popup layer with Document/Row details.
   * @param {Number} rowNumber - Clicked Table cell row index
   * @param {Number} columnId - Clicked Table cell column index
   * @see http://www.material-ui.com/#/components/table
   */
  _onTableCellClick(rowNumber, columnId) {
    let result = this.state.results[rowNumber];
    let payload = {
      title: `Document Row#${rowNumber} Details`,
      body: result.text
    };
    this.context.executeAction(DialogOpenAction, payload);
  }

  _search(query, dataset, model) {
    this.context.executeAction(SearchQueryAction, {query, dataset, model});
  }

  componentDidMount() {
    this._search(this.props.query, this.props.dataset, this.state.model);
  }

  componentDidUpdate() {
    let table = ReactDOM.findDOMNode(this.refs.resultBody)
    if (table.firstChild) {
      table.firstChild.scrollIntoViewIfNeeded()
    }
  }

  componentWillReceiveProps(nextProps) {
    let model = this.state.model;
    if (this.props.dataset !== nextProps.dataset ||
        this.props.query !== nextProps.query) {
      this._search(nextProps.query, nextProps.dataset, this.state.model);
    }
    let results = this.context.getStore(SearchStore).getResults(model);
    let error = this.context.getStore(SearchStore).getError(model);
    let status = this.context.getStore(SearchStore).getStatus(model);
    this.setState({model, results, error, status});
  }

  formatResults(data) {
    let {text, startIndex, endIndex, scores, maxScore, windowSize} = data;

    if (scores.length > 1) {
      // Consistent with ImbuModels methods, we tokenize simply on spaces
      let words = text.split(' ');
      let fragWords = words.slice(startIndex, endIndex);
      let fragScores = scores.slice(startIndex, endIndex)
      let nullScore = 0
      if (startIndex > 0) {
        // Add ellipsis to show the document continues before fragment
        fragWords.unshift('...')
        fragScores.unshift(nullScore)
      }
      if (endIndex < words.length) {
        // Add ellipsis to show the document continues after fragment
        fragWords.push('...')
        fragScores.push(nullScore)
      }

      let elements = [];
      let highlightStyle = {
        backgroundColor: Colors.purple100
      };

      for (let i=0; i < fragWords.length; i++) {
        let score = fragScores[i];
        let currentElement = {
          score,
          text: fragWords[i],
          style: {}
        };
        elements.push(currentElement);

        if (score > 0 && score === maxScore) {
          // Highlight word(s) or window(s) with maxScore
          elements.slice(-windowSize).forEach((obj) => {
            obj.style = highlightStyle;
          });
        }
      }

      return elements.map((obj) => {
        return (<span title={obj.score} style={obj.style}>{obj.text} </span>);
      });
    }
    return text;
  }

  render() {
    let styles = this._getStyles();
    let tableStyle = styles.table;
    let ready = this.props.ready;
    let status = this.state.status;
    let statusComponent;

    if (status === 'pending') {
      // Show Progress
      statusComponent = (
        <RefreshIndicator
          size={40}
          left={5}
          top={0}
          status="loading"
          loadingColor={Colors.pinkA200}
          style={styles.refresh}
        />

      );
    } else if (status === 'error') {
      // Show Error
      statusComponent = (<p style={styles.error}>Error using this model with this dataset</p>);
    }
    // Convert SearchStore results to Table rows
    let rows = this.state.results.map((result, idx) => {
      return (
        <TableRow key={idx}>
          <TableRowColumn key={0} style={styles.column.summary}>
            {this.formatResults(result)}
          </TableRowColumn>
          <TableRowColumn key={1} style={styles.column.score}>
            {result.maxScore.toFixed(4)}
          </TableRowColumn>
        </TableRow>);
    });

    let modelMenuItems = Object.keys(MODELS).map((model, idx) => (
      <MenuItem
        key={`model${idx}`}
        label={MODELS[model].label}
        primaryText={
          <span>
            {MODELS[model].label}
            <br/>
            <span style={styles.modelDescription}>
              {MODELS[model].description}
            </span>
          </span>
        }
        style={styles.modelItem}
        value={model}
        />
    ));

    return (
      <Paper style={styles.content} depth={1}>
        <DropDownMenu style={styles.modelsMenu}
                      underlineStyle={styles.modelsMenuUnderline}
                      value={this.state.model}
                      disabled={!ready}
                      onChange={::this._modelChanged}>
          {modelMenuItems}
        </DropDownMenu>
        {statusComponent}
        <Table
          fixedHeader={true}
          height={styles.table.height}
          onCellClick={this._onTableCellClick.bind(this)}
          ref="results"
          selectable={false}
          style={tableStyle}
        >
          <TableHeader adjustForCheckbox={false} displaySelectAll={false}>
            <TableRow>
              <TableHeaderColumn key={0} style={styles.column.summary}>
                Match
              </TableHeaderColumn>
              <TableHeaderColumn key={1} style={styles.column.score}>
                Percent Overlap of Query
              </TableHeaderColumn>
            </TableRow>
          </TableHeader>
          <TableBody displayRowCheckbox={false} ref="resultBody">
            {rows}
          </TableBody>
        </Table>
      </Paper>
    );
  }
}<|MERGE_RESOLUTION|>--- conflicted
+++ resolved
@@ -1,34 +1,34 @@
 /* -----------------------------------------------------------------------------
-* Copyright © 2015, Numenta, Inc. Unless you have purchased from
-* Numenta, Inc. a separate commercial license for this software code, the
-* following terms and conditions apply:
-*
-* This program is free software: you can redistribute it and/or modify it
+ * Copyright © 2015, Numenta, Inc. Unless you have purchased from
+ * Numenta, Inc. a separate commercial license for this software code, the
+ * following terms and conditions apply:
+ *
+ * This program is free software: you can redistribute it and/or modify it
  * under the terms of the GNU Affero Public License version 3 as published by
-* the Free Software Foundation.
-*
-* This program is distributed in the hope that it will be useful, but WITHOUT
-* ANY WARRANTY; without even the implied warranty of MERCHANTABILITY or
+ * the Free Software Foundation.
+ *
+ * This program is distributed in the hope that it will be useful, but WITHOUT
+ * ANY WARRANTY; without even the implied warranty of MERCHANTABILITY or
  * FITNESS FOR A PARTICULAR PURPOSE. See the GNU Affero Public License for
-* more details.
-*
+ * more details.
+ *
  * You should have received a copy of the GNU Affero Public License along with
-* this program. If not, see http://www.gnu.org/licenses.
-*
-* http://numenta.org/licenses/
-* -------------------------------------------------------------------------- */
-
+ * this program. If not, see http://www.gnu.org/licenses.
+ *
+ * http://numenta.org/licenses/
+ * -------------------------------------------------------------------------- */
+
+import connectToStores from 'fluxible-addons-react/connectToStores';
+import Material from 'material-ui';
 import React from 'react';
 import ReactDOM from 'react-dom';
-import Material from 'material-ui';
-import connectToStores from 'fluxible-addons-react/connectToStores';
 
 import DatasetStore from '../stores/dataset';
+import DialogOpenAction from '../actions/dialog-open';
+import MODELS from '../constants/models';
 import SearchQueryAction from '../actions/search-query';
-import DialogOpenAction from '../actions/dialog-open';
+import SearchStore from '../stores/search';
 import ServerStatusStore from '../stores/server-status';
-import SearchStore from '../stores/search';
-import MODELS from '../constants/models';
 
 const {
   Styles, Paper, DropDownMenu, MenuItem, RefreshIndicator,
@@ -38,6 +38,7 @@
 const {
   Spacing, Colors
 } = Styles;
+
 
 /**
  * Display Search Results on a Material UI Table
@@ -81,16 +82,10 @@
           whiteSpace: 'normal'
         },
         score: {
-<<<<<<< HEAD
           cursor: 'pointer',
           textAlign: 'right',
           verticalAlign: 'top',
           width: '120px'
-=======
-          width: '120px',
-          textAlign: 'right',
-          verticalAlign: 'top'
->>>>>>> f25417a5
         }
       },
       content: {
