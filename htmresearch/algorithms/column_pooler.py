# ----------------------------------------------------------------------
# Numenta Platform for Intelligent Computing (NuPIC)
# Copyright (C) 2016, Numenta, Inc.  Unless you have an agreement
# with Numenta, Inc., for a separate license for this software code, the
# following terms and conditions apply:
#
# This program is free software: you can redistribute it and/or modify
# it under the terms of the GNU Affero Public License version 3 as
# published by the Free Software Foundation.
#
# This program is distributed in the hope that it will be useful,
# but WITHOUT ANY WARRANTY; without even the implied warranty of
# MERCHANTABILITY or FITNESS FOR A PARTICULAR PURPOSE.
# See the GNU Affero Public License for more details.
#
# You should have received a copy of the GNU Affero Public License
# along with this program.  If not, see http://www.gnu.org/licenses.
#
# http://numenta.org/licenses/
# ----------------------------------------------------------------------

import numpy

from nupic.bindings.math import SparseMatrix, GetNTAReal, Random



class ColumnPooler(object):
  """
  This class constitutes a temporary implementation for a cross-column pooler.
  The implementation goal of this class is to prove basic properties before
  creating a cleaner implementation.
  """

  def __init__(self,
               inputWidth,
               lateralInputWidths=(),
               cellCount=4096,
               sdrSize=40,
               onlineLearning = False,
               maxSdrSize = None,
               minSdrSize = None,

               # Proximal
               synPermProximalInc=0.1,
               synPermProximalDec=0.001,
               initialProximalPermanence=0.6,
               sampleSizeProximal=20,
               minThresholdProximal=10,
               connectedPermanenceProximal=0.50,
               predictedInhibitionThreshold=20,

               # Distal
               synPermDistalInc=0.1,
               synPermDistalDec=0.001,
               initialDistalPermanence=0.6,
               sampleSizeDistal=20,
               activationThresholdDistal=13,
               connectedPermanenceDistal=0.50,
               inertiaFactor=1.,

               seed=42):
    """
    Parameters:
    ----------------------------
    @param  inputWidth (int)
            The number of bits in the feedforward input

    @param  lateralInputWidths (list of ints)
            The number of bits in each lateral input

    @param  sdrSize (int)
            The number of active cells in an object SDR

    @param  onlineLearning (Bool)
            Whether or not the column pooler should learn in online mode.

    @param  maxSdrSize (int)
            The maximum SDR size for learning.  If the column pooler has more
            than this many cells active, it will refuse to learn.  This serves
            to stop the pooler from learning when it is uncertain of what object
            it is sensing.

    @param  minSdrSize (int)
            The minimum SDR size for learning.  If the column pooler has fewer
            than this many active cells, it will create a new representation
            and learn that instead.  This serves to create separate
            representations for different objects and sequences.

            If online learning is enabled, this parameter should be at least
            inertiaFactor*sdrSize.  Otherwise, two different objects may be
            incorrectly inferred to be the same, as SDRs may still be active
            enough to learn even after inertial decay.

    @param  synPermProximalInc (float)
            Permanence increment for proximal synapses

    @param  synPermProximalDec (float)
            Permanence decrement for proximal synapses

    @param  initialProximalPermanence (float)
            Initial permanence value for proximal synapses

    @param  sampleSizeProximal (int)
            Number of proximal synapses a cell should grow to each feedforward
            pattern, or -1 to connect to every active bit

    @param  minThresholdProximal (int)
            Number of active synapses required for a cell to have feedforward
            support

    @param  connectedPermanenceProximal (float)
            Permanence required for a proximal synapse to be connected

    @param  predictedInhibitionThreshold (int)
            How much predicted input must be present for inhibitory behavior
            to be triggered.  Only has effects if onlineLearning is true.

    @param  synPermDistalInc (float)
            Permanence increment for distal synapses

    @param  synPermDistalDec (float)
            Permanence decrement for distal synapses

    @param  sampleSizeDistal (int)
            Number of distal synapses a cell should grow to each lateral
            pattern, or -1 to connect to every active bit

    @param  initialDistalPermanence (float)
            Initial permanence value for distal synapses

    @param  activationThresholdDistal (int)
            Number of active synapses required to activate a distal segment

    @param  connectedPermanenceDistal (float)
            Permanence required for a distal synapse to be connected

    @param  inertiaFactor (float)
            The proportion of previously active cells that remain
            active in the next timestep due to inertia (in the absence of
            inhibition).  If onlineLearning is enabled, should be at most
            1 - learningTolerance, or representations may incorrectly become
            mixed.

    @param  seed (int)
            Random number generator seed
    """

    assert maxSdrSize is None or maxSdrSize >= sdrSize
    assert minSdrSize is None or minSdrSize <= sdrSize

    self.inputWidth = inputWidth
    self.cellCount = cellCount
    self.sdrSize = sdrSize
    self.onlineLearning = onlineLearning
    if maxSdrSize is None:
      self.maxSdrSize = sdrSize
    else:
      self.maxSdrSize = maxSdrSize
    if minSdrSize is None:
      self.minSdrSize = sdrSize
    else:
      self.minSdrSize = minSdrSize
    self.synPermProximalInc = synPermProximalInc
    self.synPermProximalDec = synPermProximalDec
    self.initialProximalPermanence = initialProximalPermanence
    self.connectedPermanenceProximal = connectedPermanenceProximal
    self.sampleSizeProximal = sampleSizeProximal
    self.minThresholdProximal = minThresholdProximal
    self.predictedInhibitionThreshold = predictedInhibitionThreshold
    self.synPermDistalInc = synPermDistalInc
    self.synPermDistalDec = synPermDistalDec
    self.initialDistalPermanence = initialDistalPermanence
    self.connectedPermanenceDistal = connectedPermanenceDistal
    self.sampleSizeDistal = sampleSizeDistal
    self.activationThresholdDistal = activationThresholdDistal
    self.inertiaFactor = inertiaFactor

    self.activeCells = numpy.empty(0, dtype="uint32")
    self._random = Random(seed)

    # These sparse matrices will hold the synapses for each segment.
    # Each row represents one segment on a cell, so each cell potentially has
    # 1 proximal segment and 1+len(lateralInputWidths) distal segments.
    self.proximalPermanences = SparseMatrix(cellCount, inputWidth)
    self.internalDistalPermanences = SparseMatrix(cellCount, cellCount)
    self.distalPermanences = tuple(SparseMatrix(cellCount, n)
                                   for n in lateralInputWidths)

    self.useInertia=True


  def compute(self, feedforwardInput=(), lateralInputs=(),
              feedforwardGrowthCandidates=None, learn=True,
              predictedInput = None,):
    """
    Runs one time step of the column pooler algorithm.

    @param  feedforwardInput (sequence)
            Sorted indices of active feedforward input bits

    @param  lateralInputs (list of sequences)
            For each lateral layer, a list of sorted indices of active lateral
            input bits

    @param  feedforwardGrowthCandidates (sequence or None)
            Sorted indices of feedforward input bits that active cells may grow
            new synapses to. If None, the entire feedforwardInput is used.

    @param  learn (bool)
            If True, we are learning a new object

    @param predictedInput (sequence)
           Sorted indices of predicted cells in the TM layer.
    """

    if feedforwardGrowthCandidates is None:
      feedforwardGrowthCandidates = feedforwardInput

    # inference step
    if not learn:
      self._computeInferenceMode(feedforwardInput, lateralInputs)

    # learning step
    elif not self.onlineLearning:
      self._computeLearningMode(feedforwardInput, lateralInputs,
                                feedforwardGrowthCandidates)
    # online learning step
    else:
      if (predictedInput is not None and
          len(predictedInput) > self.predictedInhibitionThreshold):
        predictedActiveInput = numpy.intersect1d(feedforwardInput,
                                                 predictedInput)
        predictedGrowthCandidates = numpy.intersect1d(
            feedforwardGrowthCandidates, predictedInput)
        self._computeInferenceMode(predictedActiveInput, lateralInputs)
        self._computeLearningMode(predictedActiveInput, lateralInputs,
                                  feedforwardGrowthCandidates)
      elif not self.minSdrSize <= len(self.activeCells) <= self.maxSdrSize:
        # If the pooler doesn't have a single representation, try to infer one,
        # before actually attempting to learn.
        self._computeInferenceMode(feedforwardInput, lateralInputs)
        self._computeLearningMode(feedforwardInput, lateralInputs,
                                  feedforwardGrowthCandidates)
      else:
        # If there isn't predicted input and we have a single SDR,
        # we are extending that representation and should just learn.
        self._computeLearningMode(feedforwardInput, lateralInputs,
                                  feedforwardGrowthCandidates)


  def _computeLearningMode(self, feedforwardInput, lateralInputs,
                                 feedforwardGrowthCandidates):
    """
    Learning mode: we are learning a new object in an online fashion. If there
    is no prior activity, we randomly activate 'sdrSize' cells and create
    connections to incoming input. If there was prior activity, we maintain it.
    If we have a union, we simply do not learn at all.

    These cells will represent the object and learn distal connections to each
    other and to lateral cortical columns.

    Parameters:
    ----------------------------
    @param  feedforwardInput (sequence)
            Sorted indices of active feedforward input bits

    @param  lateralInputs (list of sequences)
            For each lateral layer, a list of sorted indices of active lateral
            input bits

    @param  feedforwardGrowthCandidates (sequence or None)
            Sorted indices of feedforward input bits that the active cells may
            grow new synapses to.  This is assumed to be the predicted active
            cells of the input layer.
    """
    prevActiveCells = self.activeCells

    # If there are not enough previously active cells, then we are no longer on
    # a familiar object.  Either our representation decayed due to the passage
    # of time (i.e. we moved somewhere else) or we were mistaken.  Either way,
    # create a new SDR and learn on it.
    # This case is the only way different object representations are created.
    # enforce the active cells in the output layer
    if len(self.activeCells) < self.minSdrSize:
      self.activeCells = _sampleRange(self._random,
                                      0, self.numberOfCells(),
                                      step=1, k=self.sdrSize)
      self.activeCells.sort()

    # If we have a union of cells active, don't learn.  This primarily affects
    # online learning.
    if len(self.activeCells) > self.maxSdrSize:
      return

    # Finally, now that we have decided which cells we should be learning on, do
    # the actual learning.
    if len(feedforwardInput) > 0:
      self._learn(self.proximalPermanences, self._random,
                  self.activeCells, feedforwardInput,
                  feedforwardGrowthCandidates, self.sampleSizeProximal,
                  self.initialProximalPermanence, self.synPermProximalInc,
                  self.synPermProximalDec, self.connectedPermanenceProximal)

      # External distal learning
      for i, lateralInput in enumerate(lateralInputs):
        self._learn(self.distalPermanences[i], self._random,
                    self.activeCells, lateralInput, lateralInput,
                    self.sampleSizeDistal, self.initialDistalPermanence,
                    self.synPermDistalInc, self.synPermDistalDec,
                    self.connectedPermanenceDistal)

      # Internal distal learning
      self._learn(self.internalDistalPermanences, self._random,
                  self.activeCells, prevActiveCells, prevActiveCells,
                  self.sampleSizeDistal, self.initialDistalPermanence,
                  self.synPermDistalInc, self.synPermDistalDec,
                  self.connectedPermanenceDistal)


  def _computeInferenceMode(self, feedforwardInput, lateralInputs):
    """
    Inference mode: if there is some feedforward activity, perform
    spatial pooling on it to recognize previously known objects, then use
    lateral activity to activate a subset of the cells with feedforward
    support. If there is no feedforward activity, use lateral activity to
    activate a subset of the previous active cells.

    Parameters:
    ----------------------------
    @param  feedforwardInput (sequence)
            Sorted indices of active feedforward input bits

    @param  lateralInputs (list of sequences)
            For each lateral layer, a list of sorted indices of active lateral
            input bits
    """

    prevActiveCells = self.activeCells

    # Calculate the feedforward supported cells
    overlaps = self.proximalPermanences.rightVecSumAtNZGteThresholdSparse(
      feedforwardInput, self.connectedPermanenceProximal)
    feedforwardSupportedCells = numpy.where(
      overlaps >= self.minThresholdProximal)[0]

    # Calculate the number of active segments on each cell
    numActiveSegmentsByCell = numpy.zeros(self.cellCount, dtype="int")
    overlaps = self.internalDistalPermanences.rightVecSumAtNZGteThresholdSparse(
      prevActiveCells, self.connectedPermanenceDistal)
    numActiveSegmentsByCell[overlaps >= self.activationThresholdDistal] += 1
    for i, lateralInput in enumerate(lateralInputs):
      overlaps = self.distalPermanences[i].rightVecSumAtNZGteThresholdSparse(
        lateralInput, self.connectedPermanenceDistal)
      numActiveSegmentsByCell[overlaps >= self.activationThresholdDistal] += 1

    chosenCells = []

    # First, activate the FF-supported cells that have the highest number of
    # lateral active segments (as long as it's not 0)
    if len(feedforwardSupportedCells) == 0:
      pass
    else:
      numActiveSegsForFFSuppCells = numActiveSegmentsByCell[
        feedforwardSupportedCells]

      # This loop will select the FF-supported AND laterally-active cells, in
      # order of descending lateral activation, until we exceed the sdrSize
      # quorum - but will exclude cells with 0 lateral active segments.
      ttop = numpy.max(numActiveSegsForFFSuppCells)
      while ttop > 0 and len(chosenCells) < self.sdrSize:
        chosenCells = numpy.union1d(chosenCells,
                    feedforwardSupportedCells[numActiveSegsForFFSuppCells >= ttop])
        ttop -= 1

    # If we haven't filled the sdrSize quorum, add in inertial cells.
    if len(chosenCells) < self.sdrSize:
      if self.useInertia:
        prevCells = numpy.setdiff1d(prevActiveCells, chosenCells)
        inertialCap = int(len(prevCells) * self.inertiaFactor)
        if inertialCap > 0:
          numActiveSegsForPrevCells = numActiveSegmentsByCell[prevCells]
          # We sort the previously-active cells by number of active lateral
          # segments (this really helps).  We then activate them in order of
          # descending lateral activation.
          sortIndices = numpy.argsort(numActiveSegsForPrevCells)[::-1]
          prevCells = prevCells[sortIndices]
          numActiveSegsForPrevCells = numActiveSegsForPrevCells[sortIndices]

          # We use inertiaFactor to limit the number of previously-active cells
          # which can become active, forcing decay even if we are below quota.
          prevCells = prevCells[:inertialCap]
          numActiveSegsForPrevCells = numActiveSegsForPrevCells[:inertialCap]

          # Activate groups of previously active cells by order of their lateral
          # support until we either meet quota or run out of cells.
          ttop = numpy.max(numActiveSegsForPrevCells)
          while ttop >= 0 and len(chosenCells) < self.sdrSize:
            chosenCells = numpy.union1d(chosenCells,
                        prevCells[numActiveSegsForPrevCells >= ttop])
            ttop -= 1

    # If we haven't filled the sdrSize quorum, add cells that have feedforward
    # support and no lateral support.
    discrepancy = self.sdrSize - len(chosenCells)
    if discrepancy > 0:
      remFFcells = numpy.setdiff1d(feedforwardSupportedCells, chosenCells)
<<<<<<< HEAD

      # Inhibit cells proportionally to the number of cells that have already
      # been chosen. If ~0 have been chosen activate ~all of the feedforward
      # supported cells. If ~sdrSize have been chosen, activate very few of
      # the feedforward supported cells.

      # Use the discrepancy:sdrSize ratio to determine the number of cells to
      # activate.
      n = (len(remFFcells) * discrepancy) // self.sdrSize
      # Activate at least 'discrepancy' cells.
      n = max(n, discrepancy)
      # If there aren't 'n' available, activate all of the available cells.
      n = min(n, len(remFFcells))

      selected = numpy.empty(n, dtype="uint32")
      self._random.sample(numpy.asarray(remFFcells, dtype="uint32"),
                          selected)
      chosenCells = numpy.append(chosenCells, selected)
=======
      if len(remFFcells) > discrepancy:
        # Inhibit cells proportionally to the number of cells that have already
        # been chosen. If ~0 have been chosen activate ~all of the feedforward
        # supported cells. If ~sdrSize have been chosen, activate very few of
        # the feedforward supported cells.
        n = min(max(discrepancy,
                    len(remFFcells) * discrepancy / self.sdrSize),
                len(remFFcells))
        selected = numpy.empty(n, dtype="uint32")
        self._random.sample(numpy.asarray(remFFcells, dtype="uint32"),
                            selected)
        chosenCells = numpy.append(chosenCells, selected)
      else:
        chosenCells = numpy.append(chosenCells, remFFcells)
>>>>>>> a71434e0

    chosenCells.sort()
    self.activeCells = numpy.asarray(chosenCells, dtype="uint32")


  def numberOfInputs(self):
    """
    Returns the number of inputs into this layer
    """
    return self.inputWidth


  def numberOfCells(self):
    """
    Returns the number of cells in this layer.
    @return (int) Number of cells
    """
    return self.cellCount


  def getActiveCells(self):
    """
    Returns the indices of the active cells.
    @return (list) Indices of active cells.
    """
    return self.activeCells


  def numberOfConnectedProximalSynapses(self, cells=None):
    """
    Returns the number of proximal connected synapses on these cells.

    Parameters:
    ----------------------------
    @param  cells (iterable)
            Indices of the cells. If None return count for all cells.
    """
    if cells is None:
      cells = xrange(self.numberOfCells())

    return _countWhereGreaterEqualInRows(self.proximalPermanences, cells,
                                         self.connectedPermanenceProximal)


  def numberOfProximalSynapses(self, cells=None):
    """
    Returns the number of proximal synapses with permanence>0 on these cells.

    Parameters:
    ----------------------------
    @param  cells (iterable)
            Indices of the cells. If None return count for all cells.
    """
    if cells is None:
      cells = xrange(self.numberOfCells())

    n = 0
    for cell in cells:
      n += self.proximalPermanences.nNonZerosOnRow(cell)
    return n


  def numberOfDistalSegments(self, cells=None):
    """
    Returns the total number of distal segments for these cells.

    A segment "exists" if its row in the matrix has any permanence values > 0.

    Parameters:
    ----------------------------
    @param  cells (iterable)
            Indices of the cells
    """
    if cells is None:
      cells = xrange(self.numberOfCells())

    n = 0

    for cell in cells:
      if self.internalDistalPermanences.nNonZerosOnRow(cell) > 0:
        n += 1

      for permanences in self.distalPermanences:
        if permanences.nNonZerosOnRow(cell) > 0:
          n += 1

    return n


  def numberOfConnectedDistalSynapses(self, cells=None):
    """
    Returns the number of connected distal synapses on these cells.

    Parameters:
    ----------------------------
    @param  cells (iterable)
            Indices of the cells. If None return count for all cells.
    """
    if cells is None:
      cells = xrange(self.numberOfCells())

    n = _countWhereGreaterEqualInRows(self.internalDistalPermanences, cells,
                                      self.connectedPermanenceDistal)

    for permanences in self.distalPermanences:
      n += _countWhereGreaterEqualInRows(permanences, cells,
                                         self.connectedPermanenceDistal)

    return n


  def numberOfDistalSynapses(self, cells=None):
    """
    Returns the total number of distal synapses for these cells.

    Parameters:
    ----------------------------
    @param  cells (iterable)
            Indices of the cells
    """
    if cells is None:
      cells = xrange(self.numberOfCells())
    n = 0
    for cell in cells:
      n += self.internalDistalPermanences.nNonZerosOnRow(cell)

      for permanences in self.distalPermanences:
        n += permanences.nNonZerosOnRow(cell)
    return n


  def reset(self):
    """
    Reset internal states. When learning this signifies we are to learn a
    unique new object.
    """
    self.activeCells = numpy.empty(0, dtype="uint32")

  def getUseInertia(self):
    """
    Get whether we actually use inertia  (i.e. a fraction of the
    previously active cells remain active at the next time step unless
    inhibited by cells with both feedforward and lateral support).
    @return (Bool) Whether inertia is used.
    """
    return self.useInertia

  def setUseInertia(self, useInertia):
    """
    Sets whether we actually use inertia (i.e. a fraction of the
    previously active cells remain active at the next time step unless
    inhibited by cells with both feedforward and lateral support).
    @param useInertia (Bool) Whether inertia is used.
    """
    self.useInertia = useInertia

  @staticmethod
  def _learn(# mutated args
             permanences, rng,

             # activity
             activeCells, activeInput, growthCandidateInput,

             # configuration
             sampleSize, initialPermanence, permanenceIncrement,
             permanenceDecrement, connectedPermanence):
    """
    For each active cell, reinforce active synapses, punish inactive synapses,
    and grow new synapses to a subset of the active input bits that the cell
    isn't already connected to.

    Parameters:
    ----------------------------
    @param  permanences (SparseMatrix)
            Matrix of permanences, with cells as rows and inputs as columns

    @param  rng (Random)
            Random number generator

    @param  activeCells (sorted sequence)
            Sorted list of the cells that are learning

    @param  activeInput (sorted sequence)
            Sorted list of active bits in the input

    @param  growthCandidateInput (sorted sequence)
            Sorted list of active bits in the input that the activeCells may
            grow new synapses to

    For remaining parameters, see the __init__ docstring.
    """

    permanences.incrementNonZerosOnOuter(
      activeCells, activeInput, permanenceIncrement)
    permanences.incrementNonZerosOnRowsExcludingCols(
      activeCells, activeInput, -permanenceDecrement)
    permanences.clipRowsBelowAndAbove(
      activeCells, 0.0, 1.0)
    if sampleSize == -1:
      permanences.setZerosOnOuter(
        activeCells, activeInput, initialPermanence)
    else:
      existingSynapseCounts = permanences.nNonZerosPerRowOnCols(
        activeCells, activeInput)

      maxNewByCell = numpy.empty(len(activeCells), dtype="int32")
      numpy.subtract(sampleSize, existingSynapseCounts, out=maxNewByCell)

      permanences.setRandomZerosOnOuter(
        activeCells, growthCandidateInput, maxNewByCell, initialPermanence, rng)


#
# Functionality that could be added to the C code or bindings
#

def _sampleRange(rng, start, end, step, k):
  """
  Equivalent to:

  random.sample(xrange(start, end, step), k)

  except it uses our random number generator.

  This wouldn't need to create the arange if it were implemented in C.
  """
  array = numpy.empty(k, dtype="uint32")
  rng.sample(numpy.arange(start, end, step, dtype="uint32"), array)
  return array



def _countWhereGreaterEqualInRows(sparseMatrix, rows, threshold):
  """
  Like countWhereGreaterOrEqual, but for an arbitrary selection of rows, and
  without any column filtering.
  """
  return sum(sparseMatrix.countWhereGreaterOrEqual(row, row+1,
                                                   0, sparseMatrix.nCols(),
                                                   threshold)
             for row in rows)<|MERGE_RESOLUTION|>--- conflicted
+++ resolved
@@ -405,7 +405,6 @@
     discrepancy = self.sdrSize - len(chosenCells)
     if discrepancy > 0:
       remFFcells = numpy.setdiff1d(feedforwardSupportedCells, chosenCells)
-<<<<<<< HEAD
 
       # Inhibit cells proportionally to the number of cells that have already
       # been chosen. If ~0 have been chosen activate ~all of the feedforward
@@ -424,22 +423,6 @@
       self._random.sample(numpy.asarray(remFFcells, dtype="uint32"),
                           selected)
       chosenCells = numpy.append(chosenCells, selected)
-=======
-      if len(remFFcells) > discrepancy:
-        # Inhibit cells proportionally to the number of cells that have already
-        # been chosen. If ~0 have been chosen activate ~all of the feedforward
-        # supported cells. If ~sdrSize have been chosen, activate very few of
-        # the feedforward supported cells.
-        n = min(max(discrepancy,
-                    len(remFFcells) * discrepancy / self.sdrSize),
-                len(remFFcells))
-        selected = numpy.empty(n, dtype="uint32")
-        self._random.sample(numpy.asarray(remFFcells, dtype="uint32"),
-                            selected)
-        chosenCells = numpy.append(chosenCells, selected)
-      else:
-        chosenCells = numpy.append(chosenCells, remFFcells)
->>>>>>> a71434e0
 
     chosenCells.sort()
     self.activeCells = numpy.asarray(chosenCells, dtype="uint32")
