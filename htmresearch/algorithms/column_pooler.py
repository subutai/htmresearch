--- conflicted
+++ resolved
@@ -237,11 +237,7 @@
     # Narrow down list of active cells based on lateral activity
     self.activeCells = self._winnersBasedOnLateralActivity(
       bottomUpActivity,
-<<<<<<< HEAD
-      self.getDistallyPredictiveCells(),
-=======
       self.getPredictiveCells(),
->>>>>>> c6f025fc
       overlaps,
       self.numActiveColumnsPerInhArea
     )
@@ -369,16 +365,6 @@
     self.tm.reset()
 
 
-<<<<<<< HEAD
-  def getDistallyPredictiveCells(self):
-    """
-    Get the set of distally predictive cells as a set.
-
-    @return (set) A set containing indices of the current distally predicted
-    cells.
-    """
-    return set(self.tm.getPredictiveCells())
-=======
   def getPredictiveCells(self):
     """
     Get the set of distally predictive cells as a set.
@@ -387,7 +373,6 @@
     cells.
     """
     return self.tm.getPredictiveCells()
->>>>>>> c6f025fc
 
 
   def getPredictedActiveCells(self):
@@ -399,8 +384,6 @@
     return self.tm.predictedActiveCellsIndices()
 
 
-<<<<<<< HEAD
-=======
   def getConnections(self):
     """
     Get the Connections structure associated with our TM. Beware of using
@@ -411,7 +394,6 @@
     return self.tm.connections
 
 
->>>>>>> c6f025fc
   def _learnProximal(self,
              activeInputs, activeCells, maxNewSynapseCount, proximalPermanences,
              proximalConnections, initialPermanence, synPermProximalInc,
